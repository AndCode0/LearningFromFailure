import torch
import torch.nn as nn
import time
from typing import Dict, Any, Tuple, Union, Generator
from torch.utils.data import DataLoader
from torchvision import models, transforms as T
from tqdm import tqdm
import wandb
import copy
<<<<<<< HEAD

=======
>>>>>>> 0e0b4a9f

from util import (
    GeneralizedCELoss,
    IdxDataset,
    EMA,
    MultiDimAverageMeter
)
import os


class LfFTrainer:

    def __init__(self, config: dict) -> None:
        """
        Initialize Learning from Failure trainer.
        
        Args:
            config: Configuration object containing training parameters
        """
        self.config = config
        self.device = torch.device(
            config.device
            if hasattr(config, "device")
            else ("cuda" if torch.cuda.is_available() else "cpu")
        )

        # Setup data
        self._setup_data()

        # Initialize models
        self._setup_model()

        # Setup loss tracking
        targets = torch.LongTensor(
            self.train_dataset.attr[:, self.config.target_attr_idx]
        )
        self.sample_loss_ema_b = EMA(targets, alpha=self.config.ema_alpha)
        self.sample_loss_ema_d = EMA(targets, alpha=self.config.ema_alpha)

        # define loss
        self.criterion = nn.CrossEntropyLoss(reduction="none")
        self.bias_criterion = GeneralizedCELoss(q=self.config.gce_q)

    def _setup_data(self) -> None:
        """Setup datasets and data loaders"""
        if self.config.dataset_tag == "CelebA":
            from Data.CelebA import CustomCelebA

            self.num_classes = 2
            transform = T.Compose(
                [
                    T.Resize((224, 224)),
                    T.RandomHorizontalFlip(),
                    T.ToTensor(),
                    T.Normalize([0.485, 0.456, 0.406], [0.229, 0.224, 0.225]),
                ]
            )
            transform_eval = T.Compose(
                [
                    T.Resize((224, 224)),
                    T.ToTensor(),
                    T.Normalize([0.485, 0.456, 0.406], [0.229, 0.224, 0.225]),
                ]
            )

            self.train_dataset = CustomCelebA(
                root=self.config.data_dir,
                split="train",
                target_type="attr",
                transform=transform,
            )
            self.val_dataset = CustomCelebA(
                root=self.config.data_dir,
                split="valid",
                target_type="attr",
                transform=transform_eval,
            )

            # Wrap datasets with IdxDataset for index tracking
            self.train_dataset = IdxDataset(self.train_dataset)
            self.valid_dataset = IdxDataset(self.val_dataset)

            self.train_loader = DataLoader(
                self.train_dataset,
                batch_size=self.config.batch_size,
                shuffle=True,
                num_workers=self.config.num_workers,
                pin_memory=True,
            )
            self.val_loader = DataLoader(
                self.valid_dataset,
                batch_size=self.config.batch_size,
                shuffle=False,
                num_workers=self.config.num_workers,
                pin_memory=True,
            )

        elif self.config["dataset_tag"] == "ColoredMNIST":
            # TODO: add Lorenzo and Francesco's part here
            # import dataset
            # define train and val datasets and loaders
            # self.num_classes = 10 (?)
            
            from Data.c_MNIST import create_colored_mnist

            self.num_classes = 10
            self.train_loader, self.val_loader = create_colored_mnist(
            self.config["data_dir"],
            skew_ratio=self.config["skew_ratio"],
            severity=self.config["severity"],
            num_workers=self.config["num_workers"]
            )
            print("ColoredMNIST dataset loaded successfully.")

            # Wrap datasets with IdxDataset
            self.train_dataset = IdxDataset(self.train_loader.dataset)
            self.valid_dataset = IdxDataset(self.val_loader.dataset)
            
        else:
            raise NotImplementedError

    def _setup_model(self) -> None:
        """Initialize biased and debiased models"""
        if self.config.dataset_tag == "CelebA":
            from torchvision.models import resnet18
<<<<<<< HEAD
            match self.config.weights:
                case 'pretrained':
                    model = resnet18(weights=models.ResNet18_Weights.DEFAULT)
                    # Freeze base layers
                    for param in model.parameters():
                        param.requires_grad = False
                    # Replace final layer and make it trainable
                    model.fc = nn.Linear(model.fc.in_features, out_features=2)
                case None:
                    model = resnet18(weights=None)
                case _:
                        # load dictionary saved from the vanilla model's training
                        checkpoint = torch.load(self.config.weights) # , map_location=device
                        # load weights
                        model.load_state_dict(checkpoint['model'])

        elif self.config.dataset_tag == "ColoredMINST":
=======
            # TODO: load weights from our trained resnet
            model = resnet18(weights=None, num_classes=2).to(self.device)
        elif self.config.dataset_tag == "ColoredMNIST":
>>>>>>> 0e0b4a9f
            # TODO: define model

            from Models.SimpleConv import SimpleConvNet

            model = SimpleConvNet(num_classes=self.num_classes).to(self.device)
            self.model_b = model.to(self.device)
            self.model_d = copy.deepcopy(model).to(self.device)

         
        else:
            raise ValueError(f"Dataset {self.config.dataset_tag} not supported")

        # Initialize biased and debiased models
        self.model_b = model.to(self.device)
        self.model_d = copy.deepcopy(model).to(self.device)

        if self.config.optimizer_tag == "Adam":
            self.optimizer_b = torch.optim.Adam(
                self.model_b.parameters(),
                lr=self.config.learning_rate,
                weight_decay=self.config.weight_decay,
            )
            self.optimizer_d = torch.optim.Adam(
                self.model_d.parameters(),
                lr=self.config.learning_rate,
                weight_decay=self.config.weight_decay,
            )

        elif self.config.optimizer_tag == 'SGD':
            self.optimizer_b = torch.optim.SGD(
                self.model_b.parameters(),
                lr=self.config.learning_rate,
                momentum=self.config.momentum,
                weight_decay=self.config.weight_decay
            )    
            self.optimizer_d = torch.optim.SGD(
                self.model_d.parameters(),
                lr=self.config.learning_rate,
                momentum=self.config.momentum,
                weight_decay=self.config.weight_decay
            )    
        else:
            raise NotImplementedError(
                f"Optimizer {self.config.optimizer_tag} not implemented"
            )
        
        # learning rate scheduler
        if self.config["lr_scheduler"]:
            self.scheduler_b = torch.optim.lr_scheduler.ReduceLROnPlateau(
                self.optimizer_b, mode="min", factor=0.1, patience=5
            )
            self.scheduler_d = torch.optim.lr_scheduler.ReduceLROnPlateau(
                self.optimizer_d, mode="min", factor=0.1, patience=5
            )

    def train_step(self, batch: Tuple[torch.Tensor, torch.Tensor, torch.Tensor]) -> Tuple[Dict[str, float], float]:
        """Perform a single training step"""
        index, data, attr = batch
        data = data.to(self.device)
        attr = attr.to(self.device)
        label = attr[:, self.config.target_attr_idx]
        bias_label = attr[:, self.config.bias_attr_idx]

        logit_b = self.model_b(data)
        logit_d = self.model_d(data)

        # Calculate initial losses
        loss_b = self.criterion(logit_b, label).cpu().detach()
        loss_d = self.criterion(logit_d, label).cpu().detach()

        # Store original losses for logging
        loss_per_sample_b = loss_b
        loss_per_sample_d = loss_d

        # Update EMAs
        self.sample_loss_ema_b.update(loss_b, index)
        self.sample_loss_ema_d.update(loss_d, index)

        # Get normalized losses from EMAs
        loss_b = self.sample_loss_ema_b.parameter[index].detach()
        loss_d = self.sample_loss_ema_d.parameter[index].detach()

        # Class-wise normalization
        label_cpu = label.cpu()
        for c in label_cpu.unique():
            class_mask = label_cpu == c
            max_loss_b = self.sample_loss_ema_b.max_loss(c.item())
            max_loss_d = self.sample_loss_ema_d.max_loss(c.item())
            loss_b[class_mask] /= max_loss_b
            loss_d[class_mask] /= max_loss_d

        # Calculate importance weights
        loss_weight = loss_b / (loss_b + loss_d + 1e-8)

        loss_b_update = self.bias_criterion(logit_b, label)
        loss_d_update = self.criterion(logit_d, label) * loss_weight.to(self.device)

        # NOTE: The following should be equivalent to
        # ---- Update biased model
        # self.optimizer_b.zero_grad()
        # loss_b_update = self.bias_criterion(logit_b, label)
        # loss_b_mean = loss_b_update.mean()
        # loss_b_mean.backward()
        # self.optimizer_b.step()

        # ---- Update debiased model
        # self.optimizer_d.zero_grad()
        # loss_d_update = self.criterion(logit_d, label) * loss_weight.to(self.device)
        # loss_d_mean = loss_d_update.mean()
        # loss_d_mean.backward()
        # self.optimizer_d.step()
        #
        # since ADAM is storing adaptive learning parameters, if the two losses have differents smoothness
        # it might struggle to pick parameters that work for both

        loss = loss_b_update.mean() + loss_d_update.mean()

        self.optimizer_b.zero_grad()
        self.optimizer_d.zero_grad()
        loss.backward()
        self.optimizer_b.step()
        self.optimizer_d.step()

        # Prepare metrics for logging
        aligned_mask = label == bias_label
        skewed_mask = ~aligned_mask
        aligned_mask_cpu = aligned_mask.cpu()
        skewed_mask_cpu = skewed_mask.cpu()

        metrics = {
            "loss/b_train": loss_per_sample_b.mean().item(),
            "loss/d_train": loss_per_sample_d.mean().item(),
            "loss_weight/mean": loss_weight.mean().item(),
            "loss_variance/b_ema": self.sample_loss_ema_b.parameter.var().item(),
            "loss_std/b_ema": self.sample_loss_ema_b.parameter.std().item(),
            "loss_variance/d_ema": self.sample_loss_ema_d.parameter.var().item(),
            "loss_std/d_ema": self.sample_loss_ema_d.parameter.std().item(),
        }


        if aligned_mask.any():
            metrics.update(
                {
                    "loss/b_train_aligned": loss_per_sample_b[aligned_mask_cpu]
                    .mean()
                    .item(),
                    "loss/d_train_aligned": loss_per_sample_d[aligned_mask_cpu]
                    .mean()
                    .item(),
                    "loss_weight/aligned": loss_weight[aligned_mask_cpu].mean().item(),
                }
            )

        if skewed_mask.any():
            metrics.update(
                {
                    "loss/b_train_skewed": loss_per_sample_b[skewed_mask_cpu]
                    .mean()
                    .item(),
                    "loss/d_train_skewed": loss_per_sample_d[skewed_mask_cpu]
                    .mean()
                    .item(),
                    "loss_weight/skewed": loss_weight[skewed_mask_cpu].mean().item(),
                }
            )

        # Track number of updated samples (weighted by average importance)
        # TODO: data.size(0) == batch size, no need to calculate it every time. Da testare
        batch_updated = loss_weight.mean().item() * data.size(0)  # self.config.batch_size
        return metrics, batch_updated

    def evaluate(self, model: nn.Module) -> Dict[str, Union[float, torch.Tensor]]:
        """Evaluate model on validation set"""
        model.eval()

        # Get dimensions for attribute-wise accuracy tracking
        attr_dims = []
        attr_dims.append(self.num_classes)  # Target attribute dimension

        # Get dimension for bias attribute
        valid_bias_attr = self.valid_dataset.attr[:, self.config.bias_attr_idx]
        attr_dims.append(int(torch.max(valid_bias_attr).item() + 1))

        attrwise_acc_meter = MultiDimAverageMeter(attr_dims)

        with torch.no_grad():
            for index, data, attr in tqdm(
                self.val_loader, leave=False, desc="Validating"
            ):
                data = data.to(self.device)
                attr = attr.to(self.device)
                label = attr[:, self.config.target_attr_idx]

                logit = model(data)
                pred = logit.max(1, keepdim=True)[1].squeeze(1)
                correct = (pred == label).float()

                # Track accuracy across target and bias attributes
                relevant_attrs = attr[
                    :, [self.config.target_attr_idx, self.config.bias_attr_idx]
                ]
                attrwise_acc_meter.add(correct.cpu(), relevant_attrs.cpu())

        accs = attrwise_acc_meter.get_mean()

        # Calculate aligned and skewed accuracies
        eye_tsr = torch.eye(attr_dims[0]).long()

        aligned_acc = accs[eye_tsr == 1].mean().item() * 100
        skewed_acc = accs[eye_tsr == 0].mean().item() * 100
        overall_acc = accs.mean().item() * 100

        model.train()

        return {
            "acc/valid": overall_acc,
            "acc/valid_aligned": aligned_acc,
            "acc/valid_skewed": skewed_acc,
            "attrwise_accs": accs,
        }
    
    def _infinite_loader(self, dataloader: DataLoader) -> Generator[Tuple[torch.Tensor, torch.Tensor, torch.Tensor], None, None]:
        """
        Generator that yields batches from a dataloader indefinitely
        
        Args:
            dataloader: DataLoader to iterate over
            
        Yields:
            Batches from the dataloader, restarting when exhausted
        """
        while True:
            for batch in dataloader:
                yield batch

    def train(self) -> Dict[str, Any]:
        """Main training loop"""
        start_time = time.time()  # Start timer
        num_updated = 0
        valid_attrwise_accs_list = []

        # Create a infinite data iterator to cycle through batches
        train_gen = self._infinite_loader(self.train_loader)

        for step in tqdm(range(self.config.num_steps)):
            batch = next(train_gen)

            metrics, batch_updated = self.train_step(batch)
            num_updated += batch_updated

            if step % self.config.log_freq == 0:
                wandb.log(metrics, step=step)

            if step % self.config.valid_freq == 0 and step>0:
                b_metrics = self.evaluate(self.model_b)
                d_metrics = self.evaluate(self.model_d)

                # Store debiased model's attribute-wise accuracies
                valid_attrwise_accs_list.append(d_metrics["attrwise_accs"])

                # Log results
                wandb.log(
                    {
                        "acc/b_valid": b_metrics["acc/valid"],
                        "acc/b_valid_aligned": b_metrics["acc/valid_aligned"],
                        "acc/b_valid_skewed": b_metrics["acc/valid_skewed"],
                        "acc/d_valid": d_metrics["acc/valid"],
                        "acc/d_valid_aligned": d_metrics["acc/valid_aligned"],
                        "acc/d_valid_skewed": d_metrics["acc/valid_skewed"],
                        "num_updated/all": num_updated
                        / self.config.batch_size
                        / self.config.valid_freq,
                    },
                    step=step,
                )

                # Reset counter
                num_updated = 0

        total_time = time.time() - start_time
        
        # Save final model
        if self.config.save_model:
            os.makedirs(self.config.save_dir, exist_ok=True)
            model_path = os.path.join(
                self.config.save_dir, f"{wandb.run.name}__models.pt"
            )

            torch.save(
                {
                    "step": step,
                    # debiased model
                    "state_dict_d": self.model_d.state_dict(),
                    "optimizer_d": self.optimizer_d.state_dict(),
                    # biased model
                    "state_dict_b": self.model_b.state_dict(),
                    "optimizer_b": self.optimizer_b.state_dict(),
                    "valid_attrwise_accs": (
                        torch.stack(valid_attrwise_accs_list)
                        if valid_attrwise_accs_list
                        else None
                    ),
                },
                model_path,
            )       

            wandb.save(model_path)

        return {
            "model_d": self.model_d,
            "valid_attrwise_accs": (
                torch.stack(valid_attrwise_accs_list)
                if valid_attrwise_accs_list
                else None
            ),
        }<|MERGE_RESOLUTION|>--- conflicted
+++ resolved
@@ -7,17 +7,7 @@
 from tqdm import tqdm
 import wandb
 import copy
-<<<<<<< HEAD
-
-=======
->>>>>>> 0e0b4a9f
-
-from util import (
-    GeneralizedCELoss,
-    IdxDataset,
-    EMA,
-    MultiDimAverageMeter
-)
+from util import GeneralizedCELoss, IdxDataset, EMA, MultiDimAverageMeter
 import os
 
 
@@ -26,7 +16,7 @@
     def __init__(self, config: dict) -> None:
         """
         Initialize Learning from Failure trainer.
-        
+
         Args:
             config: Configuration object containing training parameters
         """
@@ -113,22 +103,22 @@
             # import dataset
             # define train and val datasets and loaders
             # self.num_classes = 10 (?)
-            
+
             from Data.c_MNIST import create_colored_mnist
 
             self.num_classes = 10
             self.train_loader, self.val_loader = create_colored_mnist(
-            self.config["data_dir"],
-            skew_ratio=self.config["skew_ratio"],
-            severity=self.config["severity"],
-            num_workers=self.config["num_workers"]
+                self.config["data_dir"],
+                skew_ratio=self.config["skew_ratio"],
+                severity=self.config["severity"],
+                num_workers=self.config["num_workers"],
             )
             print("ColoredMNIST dataset loaded successfully.")
 
             # Wrap datasets with IdxDataset
             self.train_dataset = IdxDataset(self.train_loader.dataset)
             self.valid_dataset = IdxDataset(self.val_loader.dataset)
-            
+
         else:
             raise NotImplementedError
 
@@ -136,38 +126,26 @@
         """Initialize biased and debiased models"""
         if self.config.dataset_tag == "CelebA":
             from torchvision.models import resnet18
-<<<<<<< HEAD
-            match self.config.weights:
-                case 'pretrained':
-                    model = resnet18(weights=models.ResNet18_Weights.DEFAULT)
-                    # Freeze base layers
-                    for param in model.parameters():
-                        param.requires_grad = False
-                    # Replace final layer and make it trainable
-                    model.fc = nn.Linear(model.fc.in_features, out_features=2)
-                case None:
-                    model = resnet18(weights=None)
-                case _:
-                        # load dictionary saved from the vanilla model's training
-                        checkpoint = torch.load(self.config.weights) # , map_location=device
-                        # load weights
-                        model.load_state_dict(checkpoint['model'])
+
+            if self.config.weights == "pretrained":
+                model = resnet18(weights=models.ResNet18_Weights.DEFAULT)
+                # Freeze base layers
+                for param in model.parameters():
+                    param.requires_grad = False
+                # Replace final layer and make it trainable
+                model.fc = nn.Linear(model.fc.in_features, out_features=2)
+            elif self.config.weights is None:
+                model = resnet18(weights=None, num_classes=2)
+            else:
+                # load dictionary saved from a previous training
+                checkpoint = torch.load(self.config.weights)  # , map_location=device
+                # load weights
+                model.load_state_dict(checkpoint["model"])
 
         elif self.config.dataset_tag == "ColoredMINST":
-=======
-            # TODO: load weights from our trained resnet
-            model = resnet18(weights=None, num_classes=2).to(self.device)
-        elif self.config.dataset_tag == "ColoredMNIST":
->>>>>>> 0e0b4a9f
-            # TODO: define model
-
             from Models.SimpleConv import SimpleConvNet
-
             model = SimpleConvNet(num_classes=self.num_classes).to(self.device)
-            self.model_b = model.to(self.device)
-            self.model_d = copy.deepcopy(model).to(self.device)
-
-         
+
         else:
             raise ValueError(f"Dataset {self.config.dataset_tag} not supported")
 
@@ -187,24 +165,24 @@
                 weight_decay=self.config.weight_decay,
             )
 
-        elif self.config.optimizer_tag == 'SGD':
+        elif self.config.optimizer_tag == "SGD":
             self.optimizer_b = torch.optim.SGD(
                 self.model_b.parameters(),
                 lr=self.config.learning_rate,
                 momentum=self.config.momentum,
-                weight_decay=self.config.weight_decay
-            )    
+                weight_decay=self.config.weight_decay,
+            )
             self.optimizer_d = torch.optim.SGD(
                 self.model_d.parameters(),
                 lr=self.config.learning_rate,
                 momentum=self.config.momentum,
-                weight_decay=self.config.weight_decay
-            )    
+                weight_decay=self.config.weight_decay,
+            )
         else:
             raise NotImplementedError(
                 f"Optimizer {self.config.optimizer_tag} not implemented"
             )
-        
+
         # learning rate scheduler
         if self.config["lr_scheduler"]:
             self.scheduler_b = torch.optim.lr_scheduler.ReduceLROnPlateau(
@@ -214,7 +192,9 @@
                 self.optimizer_d, mode="min", factor=0.1, patience=5
             )
 
-    def train_step(self, batch: Tuple[torch.Tensor, torch.Tensor, torch.Tensor]) -> Tuple[Dict[str, float], float]:
+    def train_step(
+        self, batch: Tuple[torch.Tensor, torch.Tensor, torch.Tensor]
+    ) -> Tuple[Dict[str, float], float]:
         """Perform a single training step"""
         index, data, attr = batch
         data = data.to(self.device)
@@ -297,7 +277,6 @@
             "loss_variance/d_ema": self.sample_loss_ema_d.parameter.var().item(),
             "loss_std/d_ema": self.sample_loss_ema_d.parameter.std().item(),
         }
-
 
         if aligned_mask.any():
             metrics.update(
@@ -327,7 +306,9 @@
 
         # Track number of updated samples (weighted by average importance)
         # TODO: data.size(0) == batch size, no need to calculate it every time. Da testare
-        batch_updated = loss_weight.mean().item() * data.size(0)  # self.config.batch_size
+        batch_updated = loss_weight.mean().item() * data.size(
+            0
+        )  # self.config.batch_size
         return metrics, batch_updated
 
     def evaluate(self, model: nn.Module) -> Dict[str, Union[float, torch.Tensor]]:
@@ -379,14 +360,16 @@
             "acc/valid_skewed": skewed_acc,
             "attrwise_accs": accs,
         }
-    
-    def _infinite_loader(self, dataloader: DataLoader) -> Generator[Tuple[torch.Tensor, torch.Tensor, torch.Tensor], None, None]:
+
+    def _infinite_loader(
+        self, dataloader: DataLoader
+    ) -> Generator[Tuple[torch.Tensor, torch.Tensor, torch.Tensor], None, None]:
         """
         Generator that yields batches from a dataloader indefinitely
-        
+
         Args:
             dataloader: DataLoader to iterate over
-            
+
         Yields:
             Batches from the dataloader, restarting when exhausted
         """
@@ -396,7 +379,6 @@
 
     def train(self) -> Dict[str, Any]:
         """Main training loop"""
-        start_time = time.time()  # Start timer
         num_updated = 0
         valid_attrwise_accs_list = []
 
@@ -409,10 +391,10 @@
             metrics, batch_updated = self.train_step(batch)
             num_updated += batch_updated
 
-            if step % self.config.log_freq == 0:
+            if step % self.config.log_freq == 0 and step > 0:
                 wandb.log(metrics, step=step)
 
-            if step % self.config.valid_freq == 0 and step>0:
+            if step % self.config.valid_freq == 0 and step > 0:
                 b_metrics = self.evaluate(self.model_b)
                 d_metrics = self.evaluate(self.model_d)
 
@@ -438,8 +420,6 @@
                 # Reset counter
                 num_updated = 0
 
-        total_time = time.time() - start_time
-        
         # Save final model
         if self.config.save_model:
             os.makedirs(self.config.save_dir, exist_ok=True)
@@ -463,7 +443,7 @@
                     ),
                 },
                 model_path,
-            )       
+            )
 
             wandb.save(model_path)
 
