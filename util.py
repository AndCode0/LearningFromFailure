--- conflicted
+++ resolved
@@ -84,10 +84,6 @@
     def get_mean(self) -> torch.Tensor:
         # Return mean values across all dimensions
         return self.sums / (self.counts + 1e-8)
-<<<<<<< HEAD
-=======
-    
->>>>>>> 0e0b4a9f
 
 import random
 import numpy as np   
